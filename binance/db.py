"""Save data to csv file"""
import csv
import os
from collections import namedtuple

from binance.utils import timestamp_to_datetime

KLINE = namedtuple('Kline', ("open_time", "open_", "high", "low", "close",
                             "volume", "close_time", "quote_asset_volume",
                             "number_of_trades", "taker_by_bav", "taker_by_qav",
                             "ignored"))


def to_csv(klines, output='binance'):
    """Save data in csv file"""
    headers = ['date', 'open', 'high', 'low', 'close', 'volume']
    output = "{}.csv".format(output)
    exist_output = os.path.exists(output)
<<<<<<< HEAD
    with open(output, 'a', newline=None) as f:
        f_csv = csv.writer(f)
=======
    with open(output, 'a', newline='') as file_:
        f_csv = csv.writer(file_)
>>>>>>> 71c30bb2
        if not exist_output:
            f_csv.writerow(headers)

        for k in klines:
            date = timestamp_to_datetime(k.open_time)
            row = (date, k.open_, k.high, k.low, k.close, k.volume)
            f_csv.writerow(row)<|MERGE_RESOLUTION|>--- conflicted
+++ resolved
@@ -16,13 +16,8 @@
     headers = ['date', 'open', 'high', 'low', 'close', 'volume']
     output = "{}.csv".format(output)
     exist_output = os.path.exists(output)
-<<<<<<< HEAD
-    with open(output, 'a', newline=None) as f:
-        f_csv = csv.writer(f)
-=======
     with open(output, 'a', newline='') as file_:
         f_csv = csv.writer(file_)
->>>>>>> 71c30bb2
         if not exist_output:
             f_csv.writerow(headers)
 
